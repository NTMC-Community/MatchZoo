--- conflicted
+++ resolved
@@ -92,90 +92,13 @@
   10  dropout_rate          0.5
 ====  ====================  ======================================================
 
-<<<<<<< HEAD
-MVLSTM
-######
 
-====  ===========================  =======================================
-  ..  Name                         Value
-====  ===========================  =======================================
-   0  model_class                  <class 'matchzoo.models.mvlstm.MVLSTM'>
-   1  input_shapes                 [(10,), (40,)]
-   2  task                         Ranking Task
-   3  optimizer                    adadelta
-   4  with_embedding               True
-   5  embedding_input_dim          16675
-   6  embedding_output_dim         300
-   7  embedding_trainable          True
-   8  with_multi_layer_perceptron  True
-   9  mlp_num_units                10
-  10  mlp_num_layers               2
-  11  mlp_num_fan_out              5
-  12  mlp_activation_func          relu
-  13  lstm_units                   50
-  14  dropout_rate                 0.5
-  15  top_k                        20
-====  ===========================  =======================================
-
-ArcII
-#####
-
-====  ====================  =====================================
-  ..  Name                  Value
-====  ====================  =====================================
-   0  model_class           <class 'matchzoo.models.arcii.ArcII'>
-   1  input_shapes          [(10,), (100,)]
-   2  task                  Ranking Task
-   3  optimizer             adam
-   4  with_embedding        True
-   5  embedding_input_dim   16675
-   6  embedding_output_dim  300
-   7  embedding_trainable   True
-   8  num_blocks            2
-   9  kernel_1d_count       32
-  10  kernel_1d_size        3
-  11  kernel_2d_count       [64, 64]
-  12  kernel_2d_size        [3, 3]
-  13  activation            relu
-  14  pool_2d_size          [[3, 3], [3, 3]]
-  15  padding               same
-  16  dropout_rate          0.0
-====  ====================  =====================================
-
-ArcI
-=======
 DSSM
->>>>>>> b93a9856
 ####
 
 ====  ===========================  ===================================
   ..  Name                         Value
 ====  ===========================  ===================================
-<<<<<<< HEAD
-   0  model_class                  <class 'matchzoo.models.arci.ArcI'>
-   1  input_shapes                 [(10,), (100,)]
-   2  task                         Ranking Task
-   3  optimizer                    adadelta
-   4  with_embedding               True
-   5  embedding_input_dim          16547
-   6  embedding_output_dim         300
-   7  embedding_trainable          True
-   8  with_multi_layer_perceptron  True
-   9  mlp_num_units                100
-  10  mlp_num_layers               1
-  11  mlp_num_fan_out              1
-  12  mlp_activation_func          relu
-  13  num_blocks                   1
-  14  left_filters                 [128]
-  15  left_kernel_sizes            [3]
-  16  right_filters                [128]
-  17  right_kernel_sizes           [3]
-  18  conv_activation_func         relu
-  19  left_pool_sizes              [4]
-  20  right_pool_sizes             [4]
-  21  padding                      same
-  22  dropout_rate                 0.9
-=======
    0  model_class                  <class 'matchzoo.models.dssm.DSSM'>
    1  input_shapes                 [(9645,), (9645,)]
    2  task                         Ranking Task
@@ -185,5 +108,4 @@
    6  mlp_num_layers               3
    7  mlp_num_fan_out              128
    8  mlp_activation_func          relu
->>>>>>> b93a9856
 ====  ===========================  ===================================
