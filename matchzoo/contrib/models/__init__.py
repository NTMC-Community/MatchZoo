from .match_lstm import MatchLSTM
<<<<<<< HEAD
from .bimpm_model import BiMpM
=======
from .esim import ESIM
>>>>>>> 4412cef0
<|MERGE_RESOLUTION|>--- conflicted
+++ resolved
@@ -1,6 +1,3 @@
 from .match_lstm import MatchLSTM
-<<<<<<< HEAD
-from .bimpm_model import BiMpM
-=======
 from .esim import ESIM
->>>>>>> 4412cef0
+from .bimpm_model import BiMpM