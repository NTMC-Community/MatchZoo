from .match_lstm import MatchLSTM
<<<<<<< HEAD
from .hbmp import HBMP
=======
from .esim import ESIM
>>>>>>> d62c65a1
<|MERGE_RESOLUTION|>--- conflicted
+++ resolved
@@ -1,6 +1,3 @@
 from .match_lstm import MatchLSTM
-<<<<<<< HEAD
 from .hbmp import HBMP
-=======
-from .esim import ESIM
->>>>>>> d62c65a1
+from .esim import ESIM