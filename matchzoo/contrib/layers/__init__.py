<<<<<<< HEAD
from .attention_layer import AttentionLayer
from .multi_perspective_layer import MultiPerspectiveLayer
=======
from .matching_tensor_layer import MatchingTensorLayer
from .spatial_gru import SpatialGRU

layer_dict = {
    "MatchingTensorLayer": MatchingTensorLayer,
    "SpatialGRU": SpatialGRU
}
>>>>>>> 318f8e67
<|MERGE_RESOLUTION|>--- conflicted
+++ resolved
@@ -1,12 +1,9 @@
-<<<<<<< HEAD
 from .attention_layer import AttentionLayer
 from .multi_perspective_layer import MultiPerspectiveLayer
-=======
 from .matching_tensor_layer import MatchingTensorLayer
 from .spatial_gru import SpatialGRU
 
 layer_dict = {
     "MatchingTensorLayer": MatchingTensorLayer,
     "SpatialGRU": SpatialGRU
-}
->>>>>>> 318f8e67
+}