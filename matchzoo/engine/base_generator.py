--- conflicted
+++ resolved
@@ -46,14 +46,8 @@
         else:
             self.index_array = np.arange(self.num_instances)
 
-<<<<<<< HEAD
-    def __getitem__(self, idx) -> typing.Tuple[dict, typing.Any]:
+    def __getitem__(self, idx: int) -> typing.Tuple[dict, typing.Any]:
         """Get a batch from index idx.
-=======
-    def __getitem__(self, idx: int):
-        """
-        Get a batch from index idx.
->>>>>>> 86ed0d05
 
         :param idx: the index of the batch.
         """
