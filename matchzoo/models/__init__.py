--- conflicted
+++ resolved
@@ -7,11 +7,7 @@
 from .conv_knrm_model import ConvKNRMModel
 from .duet_model import DUETModel
 from .drmmtks_model import DRMMTKSModel
-<<<<<<< HEAD
 from .anmm_model import ANMMModel
-=======
-
 import matchzoo
 def list_available():
-    return matchzoo.engine.BaseModel.__subclasses__()
->>>>>>> 60349fbd
+    return matchzoo.engine.BaseModel.__subclasses__()