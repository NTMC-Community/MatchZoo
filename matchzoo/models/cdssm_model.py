"""An implementation of CDSSM (CLSM) model."""

from matchzoo import engine

from keras import Model
from keras.layers import Input, Conv1D, GlobalMaxPool1D, Dot, Dense


class CDSSMModel(engine.BaseModel):
    """
    CDSSM Model implementation.

    A Latent Semantic Model with Convolutional-Pooling Structure for
    Information Retrieval.
    Learning Semantic Representations Using Convolutional Neural Networks
    for Web Search.

    Examples:
        >>> model = CDSSMModel()
        >>> model.guess_and_fill_missing_params()
        >>> model.build()

    """

    @classmethod
    def get_default_params(cls) -> engine.ParamTable:
        """:return: model default parameters."""
        params = super().get_default_params()
        params['optimizer'] = 'adam'
        # TODO GET TRI-LETTER DIMENSIONALITY FROM FIT-TRANSFORM AS INPUT SHAPE
        # Dimension: (NUM_TRI_LETTERS, DIM-TRILETTER )
        params['input_shapes'] = [(None, 900), (None, 900)]
        params.add(engine.Param('w_initializer', 'glorot_normal'))
        params.add(engine.Param('b_initializer', 'zeros'))
        params.add(engine.Param('dim_fan_out', 128))
        params.add(engine.Param('dim_hidden', 300))
        params.add(engine.Param('contextual_window', 3))
        params.add(engine.Param('strides', 1))
        params.add(engine.Param('padding', 'same'))
        params.add(engine.Param('activation_hidden', 'tanh'))
        params.add(engine.Param('num_hidden_layers', 1))
        return params

    def _create_base_network(self, input_shape: tuple) -> Model:
        """
        Apply conv and maxpooling operation towards to each tri-letter.

        The input shape is `num_word_ngrams`*(`contextual_window`*
        `dim_triletter`), as described in the paper, `contextual_window`
        is 3, according to their observation, `dim_triletter` is about
        30,000, so each `word_ngram` is a 1 by 90,000 matrix.

        :param input_shape: tuple of input shapes.
        :return: Keras `Model`, input 1 by n dimension tensor, output
                 128d tensor.
        """
        # Input word hashing layer.
        x_in = Input(shape=input_shape)
        # Apply 1d convolutional on each word_ngram (lt).
        # Input shape: (batch_size, num_tri_letters, 90000)
        # Sequence of num_tri_letters vectors of 90000d vectors.
        x = Conv1D(filters=self._params['dim_hidden'],
                   kernel_size=self._params['contextual_window'],
                   strides=self._params['strides'],
                   padding=self._params['padding'],
                   activation=self._params['activation_hidden'],
                   kernel_initializer=self._params['w_initializer'],
                   bias_initializer=self._params['b_initializer'])(x_in)
        # Apply max pooling by take max at each dimension across
        # all word_trigram features.
        x = GlobalMaxPool1D()(x)
        # Apply a none-linear transformation use a tanh layer.
        for _ in range(0, self._params['num_hidden_layers']):
            x = Dense(self._params['dim_fan_out'],
                      activation=self._params['activation_hidden'])(x)
        return Model(inputs=x_in, outputs=x)

    def build(self):
        """
        Build model structure.

        CDSSM use Siamese arthitecture.
        """
        input_shape = self._params['input_shapes'][0]
        base_network = self._create_base_network(
            input_shape=input_shape)
        # Left input and right input.
<<<<<<< HEAD
        input_left = Input(name='text_left', shape=input_shape_left)
        input_right = Input(name='text_right', shape=input_shape_right)
=======
        input_left = Input(name='id_left', shape=input_shape)
        input_right = Input(name='id_right', shape=input_shape)
>>>>>>> 86b65123
        # Process left & right input.
        x = [base_network(input_left),
             base_network(input_right)]
        # Dot product with cosine similarity.
        x = Dot(axes=[1, 1], normalize=True)(x)
        x_out = self._make_output_layer()(x)
        self._backend = Model(inputs=[input_left, input_right],
                              outputs=x_out)<|MERGE_RESOLUTION|>--- conflicted
+++ resolved
@@ -85,13 +85,8 @@
         base_network = self._create_base_network(
             input_shape=input_shape)
         # Left input and right input.
-<<<<<<< HEAD
-        input_left = Input(name='text_left', shape=input_shape_left)
-        input_right = Input(name='text_right', shape=input_shape_right)
-=======
-        input_left = Input(name='id_left', shape=input_shape)
-        input_right = Input(name='id_right', shape=input_shape)
->>>>>>> 86b65123
+        input_left = Input(name='text_left', shape=input_shape)
+        input_right = Input(name='text_right', shape=input_shape)
         # Process left & right input.
         x = [base_network(input_left),
              base_network(input_right)]
