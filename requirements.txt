<<<<<<< HEAD
keras == 2.2.2 # rq.filter: >=2.2.0,<2.2.3
tensorflow >= 1.8.0
=======
keras >= 2.2.4
markdown_generator >= 0.1.3
tensorflow >= 1.1.0
>>>>>>> a4ccf66f
nltk >= 3.2.3
numpy >= 1.14
tqdm >= 4.19.4
dill >= 0.2.7.1
hyperopt >= 0.1.1
pandas >= 0.23.1
networkx >= 2.1
h5py >= 2.8.0
coverage >= 4.3.4
codecov >= 2.0.15
pytest >= 3.7.4
pytest-cov >= 2.4.0
flake8 >= 3.6.0
flake8_docstrings >= 1.3.0<|MERGE_RESOLUTION|>--- conflicted
+++ resolved
@@ -1,11 +1,6 @@
-<<<<<<< HEAD
-keras == 2.2.2 # rq.filter: >=2.2.0,<2.2.3
-tensorflow >= 1.8.0
-=======
 keras >= 2.2.4
 markdown_generator >= 0.1.3
-tensorflow >= 1.1.0
->>>>>>> a4ccf66f
+tensorflow >= 1.8.0
 nltk >= 3.2.3
 numpy >= 1.14
 tqdm >= 4.19.4
